# victron_ble

A Python library to parse Instant Readout advertisement data from Victron devices.

Disclaimer: This software is not an officially supported interface by Victron and is provided entirely "as-is"

**Supported Devices:**

* SmartShunt 500A/500mv and BMV-712/702 provide the following data:
    * Voltage
    * Alarm status
    * Current
    * Remaining time
    * State of charge (%)
    * Consumed amp hours
    * Auxilary input (temperature, midpoint voltage, or starter battery voltage)
* Smart Battery Sense
    * Voltage
    * Temperature (°C)
* Solar Charger (Tested with BlueSolar 75/15):
    * Charger State (Off, Bulk, Absorption, Float)
    * Battery Voltage (V)
    * Battery Charging Current (A)
    * Solar Power (W)
    * Yield Today (Wh)
    * External Device Load (A)

If you'd like to support development for additional devices, consider [sponsoring this project](https://github.com/sponsors/keshavdv/)


## Install it from PyPI

```bash
pip install victron_ble
```

## Usage

<<<<<<< HEAD
To be able to decrypt the contents of the advertisement, you'll need to first fetch the per-device encryption key from the official Victron application. The method to do this will vary per platform, instructions below:

#### Using the Victron Connect app

1. Install the Victron Connect app onto your phone or computer.
2. Locate the device that you want to monitor in the list shown by the app and click on it.
3. Click on the gear icon to open the Settings for that device.
4. Open the menu and select Product Info.
5. Scroll down to Instant Readout via Bluetooth and enable the feature if it is not already enabled.
6. Click the Show button next to Instant Readout Details to display the encryption keys.
7. Copy the MAC address and advertisement key into your YAML file.

![Screenshot of the Victron Connect product info dialog showing the instant readout settings](/docs/victron-connect-instant-readout.png)

=======
>>>>>>> bccbc65a
#### Fetching Keys

To be able to decrypt the contents of the advertisement, you'll need to first fetch the per-device encryption key from the official Victron application:
 
1. Install the VictronConnect app ([Android](https://play.google.com/store/apps/details?id=com.victronenergy.victronconnect), [IOS](https://apps.apple.com/us/app/victron-connect/id943840744), [Linux](https://www.victronenergy.com/support-and-downloads/software#victronconnect-app), [OSX](https://apps.apple.com/us/app/victronconnect/id1084677271?ls=1&mt=12), [Windows](https://www.victronenergy.com/support-and-downloads/software#victronconnect-app))
2. Open the app and pair with your device
3. Navigate to Settings, Menu, Product Info
4. Enable Instant readout via Bluetooth to be able to receive advertisements from your device
5. Copy MAC Address & Encryption Key by clicking on the Show button
6. Turn the MAC Address to the right format: fd2afb297f8f becomes FD:2A:FB:29:7F:8F 

**Headless system**
You can follow the above instruction to get the keys but you will need to pair with your headless system (using `bluetoothctl` for ex) to continue the proccess.

**OSX**

[MacOS's bleak backend](https://bleak.readthedocs.io/en/latest/backends/macos.html) uses a bluetooth UUID address instead of the more traditional MAC address to identify bluetooth devices. This UUID address is often unique to the device scanned *and* the device being scanned such that it cannot be used to connect to the same device from another computer. 

If you are going to use `victron-ble` on the same Mac computer as you have the Victron app on, follow the instructions below to retrieve the address UUID and advertisement key:

1. Install the VictronConnect app from the [Mac App Store](https://apps.apple.com/us/app/victronconnect/id1084677271?ls=1&mt=12)
2. Open the app and pair with your device
3. Enable Instand readout via Bluetooth to be able to receive advertisements from your device
4. Run the following from Terminal to dump the known keys (install `sqlite3` via Homebrew)
```bash
❯ sqlite3 ~/Library/Containers/com.victronenergy.victronconnect.mac/Data/Library/Application\ Support/Victron\ Energy/Victron\ Connect/d25b6546b47ebb21a04ff86a2c4fbb76.sqlite 'select address,advertisementKey from advertisementKeys inner join macAddresses on advertisementKeys.macAddress == macAddresses.macAddress'

{763aeff5-1334-e64a-ab30-a0f478s20fe1}|0df4d0395b7d1a876c0c33ecb9e70dcd
❯
```

#### Reading data

Here we'll take OSX system as example. If you're using an other system, replace UUID by Mac address representation.
The project ships with a standalone CLI that can be used to print device data to the console. 

```bash
# Will show all discovered Victron devices with Instant Readout enabled, their names, and IDs
$ > victron-ble discover 
763aeff5-1334-e64a-ab30-a0f478s20fe1: SmartShunt HT4531A246S
...


# Dump data for a particular device (replace the ID and key with your own)
$ > victron-ble read "763aeff5-1334-e64a-ab30-a0f478s20fe1@0df4d0395b7d1a876c0c33ecb9e70dcd"
INFO:victron_ble.scanner:Reading data for ['763aeff5-1334-e64a-ab30-a0f478s20fe1']
{
  "name": "SmartShunt HT4531A246S",
  "address": "763AEFF5-1334-E64A-AB30-A0F478S20FE1",
  "rssi": -79,
  "payload": {
    "aux_mode": "temperature",
    "consumed_ah": 0.0,
    "current": 0.0,
    "high_starter_battery_voltage_alarm": false,
    "high_temperature_alarm": false,
    "high_voltage_alarm": false,
    "low_soc_alarm": false,
    "low_starter_battery_voltage_alarm": false,
    "low_temperature_alarm": false,
    "low_voltage_alarm": false,
    "midpoint_deviation_alarm": false,
    "remaining_mins": 65535,
    "soc": 100.0,
    "temperature": 382.2,
    "voltage": 12.87
  }
}
...

# Dump data for debugging and supporting new devices (replace the ID)
$ > victron-ble dump "763aeff5-1334-e64a-ab30-a0f478s20fe1"
Dumping advertisements from 763aeff5-1334-e64a-ab30-a0f478s20fe1
1671843194.0534039      : 100289a302413bafd03bb245e131ae926267f6fd0b59e0
1671843194.682535       : 100289a302423baf58a1546e5262dcdf0ef642f353ed65
1671843197.676384       : 100289a302453baf804707549cffb2ab970c981ae897b6
...
```

To consume this project as a library, you can import the particular parser for your device:
```py
from victron_ble.devices import detect_device_type

data = <ble advertisement data>
parser = detect_device_type(data)
parsed_data = parser(<key>).parse(<ble advertisement data>)
```

## Development

Victron has published documentation for the instant read-out protocol [here](https://community.victronenergy.com/questions/187303/victron-bluetooth-advertising-protocol.html).

If you'd like to help support a new device, collect the following and create a new Github issue:

1. Run `victron-ble discover` to find the ID of the device you'd like to support
2. Run `victron-ble dump <ID>` for a few minutes while collecting corresponding screenshots from the official apps instant readout to identify the current values

For pull requests:

Read the [CONTRIBUTING.md](CONTRIBUTING.md) file.

## Contributors

Special thanks to https://github.com/rochacbruno/python-project-template for the project template<|MERGE_RESOLUTION|>--- conflicted
+++ resolved
@@ -36,8 +36,9 @@
 
 ## Usage
 
-<<<<<<< HEAD
 To be able to decrypt the contents of the advertisement, you'll need to first fetch the per-device encryption key from the official Victron application. The method to do this will vary per platform, instructions below:
+
+### Fetching Keys
 
 #### Using the Victron Connect app
 
@@ -51,9 +52,6 @@
 
 ![Screenshot of the Victron Connect product info dialog showing the instant readout settings](/docs/victron-connect-instant-readout.png)
 
-=======
->>>>>>> bccbc65a
-#### Fetching Keys
 
 To be able to decrypt the contents of the advertisement, you'll need to first fetch the per-device encryption key from the official Victron application:
  
@@ -64,10 +62,10 @@
 5. Copy MAC Address & Encryption Key by clicking on the Show button
 6. Turn the MAC Address to the right format: fd2afb297f8f becomes FD:2A:FB:29:7F:8F 
 
-**Headless system**
+#### Headless system
 You can follow the above instruction to get the keys but you will need to pair with your headless system (using `bluetoothctl` for ex) to continue the proccess.
 
-**OSX**
+#### OSX
 
 [MacOS's bleak backend](https://bleak.readthedocs.io/en/latest/backends/macos.html) uses a bluetooth UUID address instead of the more traditional MAC address to identify bluetooth devices. This UUID address is often unique to the device scanned *and* the device being scanned such that it cannot be used to connect to the same device from another computer. 
 
