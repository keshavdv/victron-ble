<<<<<<< HEAD
from victron_ble.devices.battery_monitor import (
    BatteryMonitor, BatteryMonitorData, AuxMode)
=======
import pytest

from victron_ble.devices.battery_monitor import BatteryMonitor, AuxMode
from victron_ble.exceptions import AdvertisementKeyMismatchError
>>>>>>> 05a33c75


class TestBatteryMonitor:
    def test_end_to_end_parse(self) -> None:
        data = "100289a302b040af925d09a4d89aa0128bdef48c6298a9"
        actual = BatteryMonitor("aff4d0995b7d1e176c0c33ecb9e70dcd").parse(
            bytes.fromhex(data)
        )
        assert isinstance(actual, BatteryMonitorData)
        assert actual.get_aux_mode() == AuxMode.DISABLED
        assert actual.get_consumed_ah() == 50.0
        assert actual.get_current() == 0
        assert actual.get_remaining_mins() == 65535
        assert actual.get_soc() == 50.0
        assert actual.get_voltage() == 12.53
        assert actual.get_alarm() == None
        assert actual.get_temperature() == None
        assert actual.get_starter_voltage() == None
        assert actual.get_midpoint_voltage() == None
        assert actual.get_model_name() == "SmartShunt 500A/50mV"

    def parse_decrypted(self, decrypted: str) -> BatteryMonitorData:
        parsed = BatteryMonitor(None).parse_decrypted(
            bytes.fromhex(decrypted)
        )
        return BatteryMonitorData(None, parsed)

    def test_parse(self) -> None:
        actual = self.parse_decrypted("ffffe50400000000030000f40140df03")
        assert actual.get_aux_mode() == AuxMode.DISABLED
        assert actual.get_consumed_ah() == 50.0
        assert actual.get_current() == 0
        assert actual.get_remaining_mins() == 65535
        assert actual.get_soc() == 50.0
        assert actual.get_voltage() == 12.53
        assert actual.get_alarm() == None
        assert actual.get_temperature() == None
        assert actual.get_starter_voltage() == None
        assert actual.get_midpoint_voltage() == None

    def test_aux_midpoint(self) -> None:
        actual = self.parse_decrypted("ffffe6040000feff010000000080fe0c")
        assert actual.get_midpoint_voltage() == 655.34

    def test_aux_starter(self) -> None:
        actual = self.parse_decrypted("ffffe6040000feff000000000080feac")
        assert actual.get_starter_voltage() == -0.02

    def test_aux_temperature(self) -> None:
<<<<<<< HEAD
        actual = self.parse_decrypted("ffffe6040000ffff020000000080fede")
        assert actual.get_temperature() == 382.2
=======
        data = "100289a302bb01af129087600b9b97bc2c32867c8238da"
        actual = BatteryMonitor("aff4d0995b7d1e176c0c33ecb9e70dcd").parse(
            bytes.fromhex(data)
        )
        assert actual.get_temperature() == 382.2

    def test_key_mismatch(self) -> None:
        data = "100289a302bb01af129087600b9b97bc2c32867c8238da"
        with pytest.raises(AdvertisementKeyMismatchError):
            BatteryMonitor("ffffffffffffffffffffffffffffffff").parse(
                bytes.fromhex(data)
            )
>>>>>>> 05a33c75
<|MERGE_RESOLUTION|>--- conflicted
+++ resolved
@@ -1,12 +1,8 @@
-<<<<<<< HEAD
+import pytest
+
 from victron_ble.devices.battery_monitor import (
     BatteryMonitor, BatteryMonitorData, AuxMode)
-=======
-import pytest
-
-from victron_ble.devices.battery_monitor import BatteryMonitor, AuxMode
 from victron_ble.exceptions import AdvertisementKeyMismatchError
->>>>>>> 05a33c75
 
 
 class TestBatteryMonitor:
@@ -56,14 +52,7 @@
         assert actual.get_starter_voltage() == -0.02
 
     def test_aux_temperature(self) -> None:
-<<<<<<< HEAD
         actual = self.parse_decrypted("ffffe6040000ffff020000000080fede")
-        assert actual.get_temperature() == 382.2
-=======
-        data = "100289a302bb01af129087600b9b97bc2c32867c8238da"
-        actual = BatteryMonitor("aff4d0995b7d1e176c0c33ecb9e70dcd").parse(
-            bytes.fromhex(data)
-        )
         assert actual.get_temperature() == 382.2
 
     def test_key_mismatch(self) -> None:
@@ -71,5 +60,4 @@
         with pytest.raises(AdvertisementKeyMismatchError):
             BatteryMonitor("ffffffffffffffffffffffffffffffff").parse(
                 bytes.fromhex(data)
-            )
->>>>>>> 05a33c75
+            )