from typing import Dict, Optional, Type

from construct import Int8ul, Int16ul

from victron_ble.devices.base import Device, DeviceData
from victron_ble.devices.battery_monitor import (
    AuxMode,
    BatteryMonitor,
    BatteryMonitorData,
)
from victron_ble.devices.battery_sense import BatterySense, BatterySenseData
from victron_ble.devices.dc_energy_meter import DcEnergyMeter, DcEnergyMeterData
from victron_ble.devices.dcdc_converter import DcDcConverter, DcDcConverterData
<<<<<<< HEAD
from victron_ble.devices.smart_lithium import SmartLithium, SmartLithiumData
=======
from victron_ble.devices.smart_battery_protect import (
    SmartBatteryProtect,
    SmartBatteryProtectData,
)
>>>>>>> 9a7f6cd1
from victron_ble.devices.lynx_smart_bms import LynxSmartBMS, LynxSmartBMSData
from victron_ble.devices.solar_charger import SolarCharger, SolarChargerData
from victron_ble.devices.vebus import VEBus, VEBusData

__all__ = [
    "AuxMode",
    "Device",
    "DeviceData",
    "BatteryMonitor",
    "BatteryMonitorData",
    "BatterySense",
    "BatterySenseData",
    "DcDcConverter",
    "DcDcConverterData",
    "DcEnergyMeter",
    "DcEnergyMeterData",
<<<<<<< HEAD
    "SmartLithium",
    "SmartLithiumData",
=======
    "SmartBatteryProtect",
    "SmartBatteryProtectData",
>>>>>>> 9a7f6cd1
    "LynxSmartBMS",
    "LynxSmartBMSData",
    "SolarCharger",
    "SolarChargerData",
    "VEBus",
    "VEBusData",
]

# Add to this list if a device should be forced to use a particular implementation
# instead of relying on the identifier in the advertisement
MODEL_PARSER_OVERRIDE: Dict[int, Type[Device]] = {
    0xA3A4: BatterySense,  # Smart Battery Sense
    0xA3A5: BatterySense,  # Smart Battery Sense
}


def detect_device_type(data: bytes) -> Optional[Type[Device]]:
    model_id = Int16ul.parse(data[2:4])
    mode = Int8ul.parse(data[4:5])

    # Model ID-based preferences
    match = MODEL_PARSER_OVERRIDE.get(model_id)
    if match:
        return match

    # Defaults
    if mode == 0x2:  # BatteryMonitor
        return BatteryMonitor
    elif mode == 0xD:  # DcEnergyMeter
        return DcEnergyMeter
    elif mode == 0x8:  # AcCharger
        pass
    elif mode == 0x4:  # DcDcConverter
        return DcDcConverter
    elif mode == 0x3:  # Inverter
        pass
    elif mode == 0x6:  # InverterRS
        pass
    elif mode == 0xA:  # LynxSmartBMS
        return LynxSmartBMS
    elif mode == 0xB:  # MultiRS
        pass
<<<<<<< HEAD
    elif (
        mode == 0x5
    ):  # SmartLithium (commercially Lithium Battery Smart / LiFePO4 Battery Smart)
        return SmartLithium
=======
    elif mode == 0x9:  # SmartBatteryProtect
        return SmartBatteryProtect
    elif mode == 0x5:  # SmartLithium
        pass
>>>>>>> 9a7f6cd1
    elif mode == 0x1:  # SolarCharger
        return SolarCharger
    elif mode == 0xC:  # VE.Bus
        return VEBus

    return None<|MERGE_RESOLUTION|>--- conflicted
+++ resolved
@@ -11,14 +11,11 @@
 from victron_ble.devices.battery_sense import BatterySense, BatterySenseData
 from victron_ble.devices.dc_energy_meter import DcEnergyMeter, DcEnergyMeterData
 from victron_ble.devices.dcdc_converter import DcDcConverter, DcDcConverterData
-<<<<<<< HEAD
 from victron_ble.devices.smart_lithium import SmartLithium, SmartLithiumData
-=======
 from victron_ble.devices.smart_battery_protect import (
     SmartBatteryProtect,
     SmartBatteryProtectData,
 )
->>>>>>> 9a7f6cd1
 from victron_ble.devices.lynx_smart_bms import LynxSmartBMS, LynxSmartBMSData
 from victron_ble.devices.solar_charger import SolarCharger, SolarChargerData
 from victron_ble.devices.vebus import VEBus, VEBusData
@@ -35,13 +32,10 @@
     "DcDcConverterData",
     "DcEnergyMeter",
     "DcEnergyMeterData",
-<<<<<<< HEAD
     "SmartLithium",
     "SmartLithiumData",
-=======
     "SmartBatteryProtect",
     "SmartBatteryProtectData",
->>>>>>> 9a7f6cd1
     "LynxSmartBMS",
     "LynxSmartBMSData",
     "SolarCharger",
@@ -84,17 +78,14 @@
         return LynxSmartBMS
     elif mode == 0xB:  # MultiRS
         pass
-<<<<<<< HEAD
     elif (
         mode == 0x5
     ):  # SmartLithium (commercially Lithium Battery Smart / LiFePO4 Battery Smart)
         return SmartLithium
-=======
     elif mode == 0x9:  # SmartBatteryProtect
         return SmartBatteryProtect
     elif mode == 0x5:  # SmartLithium
         pass
->>>>>>> 9a7f6cd1
     elif mode == 0x1:  # SolarCharger
         return SolarCharger
     elif mode == 0xC:  # VE.Bus
