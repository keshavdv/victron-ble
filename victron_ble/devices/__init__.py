--- conflicted
+++ resolved
@@ -11,14 +11,11 @@
 from victron_ble.devices.battery_sense import BatterySense, BatterySenseData
 from victron_ble.devices.dc_energy_meter import DcEnergyMeter, DcEnergyMeterData
 from victron_ble.devices.dcdc_converter import DcDcConverter, DcDcConverterData
-<<<<<<< HEAD
 from victron_ble.devices.smart_battery_protect import (
     SmartBatteryProtect,
     SmartBatteryProtectData,
 )
-=======
 from victron_ble.devices.lynx_smart_bms import LynxSmartBMS, LynxSmartBMSData
->>>>>>> d6d67d88
 from victron_ble.devices.solar_charger import SolarCharger, SolarChargerData
 from victron_ble.devices.vebus import VEBus, VEBusData
 
@@ -34,13 +31,10 @@
     "DcDcConverterData",
     "DcEnergyMeter",
     "DcEnergyMeterData",
-<<<<<<< HEAD
     "SmartBatteryProtect",
     "SmartBatteryProtectData",
-=======
     "LynxSmartBMS",
     "LynxSmartBMSData",
->>>>>>> d6d67d88
     "SolarCharger",
     "SolarChargerData",
     "VEBus",
